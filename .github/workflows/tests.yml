# This workflow will install Python dependencies, run tests and lint with a variety of Python versions
# For more information see: https://help.github.com/actions/language-and-framework-guides/using-python-with-github-actions

name: tests

on:
  push:
    branches: [ master ]
  pull_request:
    branches: [ master ]

jobs:
  Test:
    name: ${{ matrix.os }}, ${{ matrix.env }}
    runs-on: ${{ matrix.os }}
    strategy:
      matrix:
        os: [ubuntu-latest]
        env:
          - ci/envs/latest.yml

    steps:
<<<<<<< HEAD
      - uses: actions/checkout@v2

      - name: Setup Conda
        uses: conda-incubator/setup-miniconda@v2
        with:
          auto-update-conda: true
          auto-activate-base: false
          activate-environment: test
          environment-file: ${{ matrix.env }}
          channel-priority: strict

      - name: Install cityImage
        shell: bash -l {0}
        run: python setup.py install

      - name: Check environment
        shell: bash -l {0}
        run: |
          conda info
          conda list

      - name: Test cityImage
        shell: bash -l {0}
        run: |
          pytest -v --color=yes --cov-config .coveragerc --cov=cityImage --cov-append --cov-report term-missing --cov-report xml tests

      # - name: Test documentation
        # shell: bash -l {0}
        # if: contains(matrix.env, 'latest.yml') && contains(matrix.os, 'ubuntu')
        # run: |
          # ci/envs/test_doc.sh

      - name: Black
        shell: bash -l {0}
        run: |
          black --check .

      - uses: codecov/codecov-action@v1
=======
    - uses: actions/checkout@v2
    - name: Set up Python ${{ matrix.python-version }}
      uses: actions/setup-python@v2
      with:
        python-version: ${{ matrix.python-version }}
    - name: Install dependencies
      run: |
        python -m pip install --upgrade pip
        python -m pip install flake8 pytest
        if [ -f requirements.txt ]; then pip install -r requirements.txt; fi
    - name: Lint with flake8
      run: |
        # stop the build if there are Python syntax errors or undefined names
        flake8 . --count --select=E9,F63,F7,F82 --show-source --statistics
        # exit-zero treats all errors as warnings. The GitHub editor is 127 chars wide
        flake8 . --count --exit-zero --max-complexity=10 --max-line-length=127 --statistics
    - name: Test with pytest
      run: |
        coverage run --source ./cityImage --module pytest --verbose
        coverage xml -i
        coverage report -m
>>>>>>> a6bb3c63
<|MERGE_RESOLUTION|>--- conflicted
+++ resolved
@@ -10,56 +10,14 @@
     branches: [ master ]
 
 jobs:
-  Test:
-    name: ${{ matrix.os }}, ${{ matrix.env }}
-    runs-on: ${{ matrix.os }}
+  build:
+
+    runs-on: ubuntu-latest
     strategy:
       matrix:
-        os: [ubuntu-latest]
-        env:
-          - ci/envs/latest.yml
+        python-version: [3.7, 3.8, 3.9]
 
     steps:
-<<<<<<< HEAD
-      - uses: actions/checkout@v2
-
-      - name: Setup Conda
-        uses: conda-incubator/setup-miniconda@v2
-        with:
-          auto-update-conda: true
-          auto-activate-base: false
-          activate-environment: test
-          environment-file: ${{ matrix.env }}
-          channel-priority: strict
-
-      - name: Install cityImage
-        shell: bash -l {0}
-        run: python setup.py install
-
-      - name: Check environment
-        shell: bash -l {0}
-        run: |
-          conda info
-          conda list
-
-      - name: Test cityImage
-        shell: bash -l {0}
-        run: |
-          pytest -v --color=yes --cov-config .coveragerc --cov=cityImage --cov-append --cov-report term-missing --cov-report xml tests
-
-      # - name: Test documentation
-        # shell: bash -l {0}
-        # if: contains(matrix.env, 'latest.yml') && contains(matrix.os, 'ubuntu')
-        # run: |
-          # ci/envs/test_doc.sh
-
-      - name: Black
-        shell: bash -l {0}
-        run: |
-          black --check .
-
-      - uses: codecov/codecov-action@v1
-=======
     - uses: actions/checkout@v2
     - name: Set up Python ${{ matrix.python-version }}
       uses: actions/setup-python@v2
@@ -80,5 +38,4 @@
       run: |
         coverage run --source ./cityImage --module pytest --verbose
         coverage xml -i
-        coverage report -m
->>>>>>> a6bb3c63
+        coverage report -m